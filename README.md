--- conflicted
+++ resolved
@@ -1,6 +1,3 @@
-<<<<<<< HEAD
-# DuRi Control System
-=======
 # 🚀 DuRi 백업 리팩토링 - 운영자용 스타트 가이드
 
 > **⚠️ 중요**: 이 가이드는 백업 리팩토링 실행을 위한 것입니다. 실행 전 반드시 전체 내용을 읽어주세요.
@@ -52,7 +49,6 @@
 ---
 
 # DuRiControl System
->>>>>>> 4856f68b
 
 DuRi 시스템의 중앙 제어 허브 API 서버입니다. 모든 DuRi 서비스들의 상태 모니터링, 제어, 백업, 알림 등을 관리합니다.
 
@@ -332,13 +328,9 @@
 
 ---
 
-<<<<<<< HEAD
 **DuRi Control System** - 중앙 집중식 시스템 관리의 새로운 패러다임
-=======
-**DuRi Control System** - 중앙 집중식 시스템 관리의 새로운 패러다임
 
 [![Phase-2 CI](https://github.com/duri-duri/DuRiWorkspace/actions/workflows/ci-phase2.yml/badge.svg?branch=main)](https://github.com/duri-duri/DuRiWorkspace/actions/workflows/ci-phase2.yml)
 
 # gate
-# workflow_dispatch test Tue Aug 26 10:02:49 KST 2025
->>>>>>> 4856f68b
+# workflow_dispatch test Tue Aug 26 10:02:49 KST 2025