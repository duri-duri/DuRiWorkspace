--- conflicted
+++ resolved
@@ -74,10 +74,7 @@
     environment:
       - PORT=8083
       - PYTHONPATH=/app:/app/duri_common
-<<<<<<< HEAD
-=======
       - DATABASE_URL=postgresql://duri:duri@duri-postgres:5432/duri
->>>>>>> 4856f68b
     env_file:
       - .env
     depends_on:
